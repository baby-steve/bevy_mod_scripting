pub mod api;
pub mod assets;
pub mod docs;

use crate::{
<<<<<<< HEAD
    script_add_synchronizer, script_hot_reload_handler, script_remove_synchronizer, APIProvider,bevy_types::LuaBevyAPI,
=======
    script_add_synchronizer, script_hot_reload_handler, script_remove_synchronizer, APIProviders,
>>>>>>> c0eb34e0
    CachedScriptEventState, FlatScriptData, Recipients, Script, ScriptCollection, ScriptContexts,
    ScriptError, ScriptErrorEvent, ScriptEvent, ScriptHost,
};
use anyhow::Result;

use bevy::prelude::*;
use bevy_event_priority::AddPriorityEvent;
<<<<<<< HEAD
use parking_lot::RwLock;
use rlua::prelude::*;
use rlua::{Context, Function, Lua, ToLua, ToLuaMulti};
=======
use tealr::mlu::mlua::{prelude::*, Function};
>>>>>>> c0eb34e0

use std::fmt;
use std::marker::PhantomData;
use std::sync::{Mutex,Arc};

<<<<<<< HEAD
pub use {api::*, assets::*};
=======
pub use {assets::*, docs::*};
>>>>>>> c0eb34e0

pub trait LuaArg: for<'lua> ToLua<'lua> + Clone + Sync + Send + 'static {}

impl<T: for<'lua> ToLua<'lua> + Clone + Sync + Send + 'static> LuaArg for T {}

#[derive(Clone)]
/// A Lua Hook. The result of creating this event will be
/// a call to the lua script with the hook_name and the given arguments
pub struct LuaEvent<A: LuaArg> {
    pub hook_name: String,
    pub args: Vec<A>,
    pub recipients: Recipients,
}

impl<A: LuaArg> fmt::Debug for LuaEvent<A> {
    fn fmt(&self, f: &mut fmt::Formatter<'_>) -> fmt::Result {
        f.debug_struct("LuaEvent")
            .field("hook_name", &self.hook_name)
            .field("recipients", &self.recipients)
            .finish()
    }
}

impl<A: LuaArg> ScriptEvent for LuaEvent<A> {
    fn recipients(&self) -> &crate::Recipients {
        &self.recipients
    }
}

/// Rlua script host, enables Lua scripting provided by the Rlua library.
/// Always provides two global variables to each script by default:
///     - `world` - a raw pointer to the `bevy::World` the script lives in
///     - `entity` - an `Entity::to_bits` representation of the entity the script is attached to
///
/// # Examples
///
/// You can use these variables in your APIProviders like so:
/// ```
///    use std::sync::Mutex;
///    use bevy::prelude::*;
///    use bevy_mod_scripting::{*, langs::mlu::{mlua,mlua::prelude::*}};
///    
///    #[derive(Default)]
///    pub struct LuaAPIProvider {}
///
///    #[derive(Clone)]
///    pub struct MyLuaArg;
///
///    impl<'lua> ToLua<'lua> for MyLuaArg {
///        fn to_lua(self, _lua: &'lua mlua::Lua) -> mlua::Result<mlua::Value<'lua>> {
///            Ok(mlua::Value::Nil)
///        }
///    }

///    /// the custom Lua api, world is provided via a global pointer,
///    /// and callbacks are defined only once at script creation
///    impl APIProvider for LuaAPIProvider {
///        type Target = Mutex<Lua>;
///        type DocTarget = LuaDocFragment;
///
///        fn attach_api(&mut self, ctx: &mut Self::Target) -> Result<(),ScriptError> {
///            // callbacks can receive any `ToLuaMulti` arguments, here '()' and
///            // return any `FromLuaMulti` arguments, here a `usize`
///            // check the Rlua documentation for more details
///            let ctx = ctx.lock().unwrap();
///
///            ctx.globals().set("your_callback", ctx.create_function(|ctx, ()| {
///                 let globals = ctx.globals();
///                 // retrieve the world pointer
///                 let world_data: usize = globals.get("world").unwrap();
///                 let world: &mut World = unsafe { &mut *(world_data as *mut World) };
///                 // retrieve script entity
///                 let entity_id : u64 = globals.get("entity").unwrap();
///                 let entity : Entity = Entity::from_bits(entity_id);
///
///                 Ok(())
///            })?)?;
///
///                    
///            Ok(())
///        }
///    }
/// ```
pub struct RLuaScriptHost<A: LuaArg> {
    _ph: PhantomData<A>,
}

impl<A: LuaArg> Default for RLuaScriptHost<A> {
    fn default() -> Self {
        Self {
            _ph: Default::default(),
        }
    }
}

<<<<<<< HEAD
impl<A: LuaArg, API: APIProvider<Ctx = Mutex<Lua>>> ScriptHost for RLuaScriptHost<A, API> {
=======
unsafe impl<A: LuaArg> Send for RLuaScriptHost<A> {}
unsafe impl<A: LuaArg> Sync for RLuaScriptHost<A> {}

impl<A: LuaArg> ScriptHost for RLuaScriptHost<A> {
>>>>>>> c0eb34e0
    type ScriptContext = Mutex<Lua>;
    type APITarget = Mutex<Lua>;
    type ScriptEvent = LuaEvent<A>;
    type ScriptAsset = LuaFile;
<<<<<<< HEAD
    type BevyAPI = LuaBevyAPI;
=======
    type DocTarget = LuaDocFragment;
>>>>>>> c0eb34e0

    fn register_with_app(app: &mut App, stage: impl StageLabel) {
        app.add_priority_event::<Self::ScriptEvent>()
            .add_asset::<LuaFile>()
            .init_asset_loader::<LuaLoader>()
            .init_resource::<CachedScriptEventState<Self>>()
            .init_resource::<ScriptContexts<Self::ScriptContext>>()
            .init_resource::<APIProviders<Self::APITarget, Self::DocTarget>>()
            .register_type::<ScriptCollection<Self::ScriptAsset>>()
            .register_type::<Script<Self::ScriptAsset>>()
            .register_type::<Handle<LuaFile>>()
            .add_system_set_to_stage(
                stage,
                SystemSet::new()
                    // handle script insertions removal first
                    // then update their contexts later on script asset changes
                    .with_system(
                        script_add_synchronizer::<Self>.before(script_remove_synchronizer::<Self>),
                    )
                    .with_system(
                        script_remove_synchronizer::<Self>
                            .before(script_hot_reload_handler::<Self>),
                    )
                    .with_system(script_hot_reload_handler::<Self>),
            );
    }

    fn load_script(
        &mut self,
        script: &[u8],
        script_name: &str,
        providers: &mut APIProviders<Self::APITarget, Self::DocTarget>,
    ) -> Result<Self::ScriptContext, ScriptError> {
        #[cfg(feature = "unsafe_lua_modules")]
        let lua = unsafe { Lua::unsafe_new() };
        #[cfg(not(feature = "unsafe_lua_modules"))]
        let lua = Lua::new();

        lua.load(script)
            .set_name(script_name)
            .map(|c| c.exec())
            .map_err(|_e| ScriptError::FailedToLoad {
                script: script_name.to_owned(),
            })??;

        let mut lua = Mutex::new(lua);

<<<<<<< HEAD
        Self::BevyAPI::attach_api(&mut lua);
        API::attach_api(&mut lua);
=======
        providers.attach_all(&mut lua)?;
>>>>>>> c0eb34e0

        Ok(lua)
    }

    fn handle_events<'a>(
        &self,
        world: &mut World,
        events: &[Self::ScriptEvent],
        ctxs: impl Iterator<Item = (FlatScriptData<'a>, &'a mut Self::ScriptContext)>,
    ) {

        world.resource_scope(
            |world_orig, mut cached_state: Mut<CachedScriptEventState<Self>>| {
                
                let world_arc = Arc::new(RwLock::new(std::mem::take(world_orig)));

                ctxs.for_each(|(fd, ctx)| {
                    let success = ctx
                        .get_mut()
<<<<<<< HEAD
                        .expect("Could not get lock on script context")
                        .context::<_, Result<(), ScriptError>>(|lua_ctx| {
                            let globals = lua_ctx.globals();
                            globals.set("world", LuaWorld{world:Arc::downgrade(&world_arc)})?;
                            globals.set("entity", LuaEntity::new(fd.entity))?;
=======
                        .map_err(|e| ScriptError::Other(e.to_string()))
                        .and_then(|ctx| {
                            let globals = ctx.globals();
                            globals.set("world", world_ptr)?;
                            globals.set("entity", fd.entity.to_bits())?;
>>>>>>> c0eb34e0
                            globals.set("script", fd.sid)?;

                            // event order is preserved, but scripts can't rely on any temporal
                            // guarantees when it comes to other scripts callbacks,
                            // at least for now.
                            // we stop on the first error encountered
                            for event in events {
                                // check if this script should handle this event
                                if !event.recipients().is_recipient(&fd) {
                                    continue;
                                }

                                let mut f: Function = match globals.get(event.hook_name.clone()) {
                                    Ok(f) => f,
                                    Err(_) => continue, // not subscribed to this event
                                };

                                let ags = event.args.clone();
                                // bind arguments and catch any errors
                                for a in ags {
                                    f = f.bind(a.to_lua(ctx)).map_err(|e| {
                                        ScriptError::InvalidCallback {
                                            script: fd.name.to_owned(),
                                            callback: event.hook_name.to_owned(),
                                            msg: e.to_string(),
                                        }
                                    })?
                                }

                                f.call::<(), ()>(())
                                    .map_err(|e| ScriptError::RuntimeError {
                                        script: fd.name.to_owned(),
                                        msg: e.to_string(),
                                    })?
                            }

                            // we must clear the world in order to free the Arc pointer
                            Ok(())
                        });

                    success
                        .map_err(|e| {
                            let mut guard = world_arc.write() ;
                            let (_, mut error_wrt) = cached_state.event_state.get_mut(&mut guard);

                            error!("{}", e);
                            error_wrt.send(ScriptErrorEvent { err: e })
                        })
                        .ok();
                });

                *world_orig = Arc::try_unwrap(world_arc).unwrap().into_inner();

            },
        );
    }
<<<<<<< HEAD
}

impl<A: LuaArg, API: APIProvider<Ctx = Mutex<Lua>>> RLuaScriptHost<A, API> {
    pub fn register_api_callback<F, Arg, R>(
        callback_fn_name: &str,
        callback: F,
        script: &<Self as ScriptHost>::ScriptContext,
    ) -> Result<(), ScriptError>
    where
        Arg: for<'lua> FromLuaMulti<'lua>,
        R: for<'lua> ToLuaMulti<'lua>,
        F: 'static + Send + for<'lua> Fn(Context<'lua>, Arg) -> Result<R, LuaError>,
    {
        script
            .lock()
            .expect("Could not get lock on script context")
            .context::<_, Result<(), ScriptError>>(|lua_ctx| {
                let f = lua_ctx.create_function(callback)?;
                lua_ctx.globals().set(callback_fn_name, f)?;

                Ok(())
            })
    }
=======
>>>>>>> c0eb34e0
}<|MERGE_RESOLUTION|>--- conflicted
+++ resolved
@@ -2,12 +2,9 @@
 pub mod assets;
 pub mod docs;
 
+use crate::APIProviders;
 use crate::{
-<<<<<<< HEAD
     script_add_synchronizer, script_hot_reload_handler, script_remove_synchronizer, APIProvider,bevy_types::LuaBevyAPI,
-=======
-    script_add_synchronizer, script_hot_reload_handler, script_remove_synchronizer, APIProviders,
->>>>>>> c0eb34e0
     CachedScriptEventState, FlatScriptData, Recipients, Script, ScriptCollection, ScriptContexts,
     ScriptError, ScriptErrorEvent, ScriptEvent, ScriptHost,
 };
@@ -15,23 +12,14 @@
 
 use bevy::prelude::*;
 use bevy_event_priority::AddPriorityEvent;
-<<<<<<< HEAD
 use parking_lot::RwLock;
-use rlua::prelude::*;
-use rlua::{Context, Function, Lua, ToLua, ToLuaMulti};
-=======
 use tealr::mlu::mlua::{prelude::*, Function};
->>>>>>> c0eb34e0
 
 use std::fmt;
 use std::marker::PhantomData;
 use std::sync::{Mutex,Arc};
 
-<<<<<<< HEAD
-pub use {api::*, assets::*};
-=======
-pub use {assets::*, docs::*};
->>>>>>> c0eb34e0
+pub use {docs::*, api::*, assets::*};
 
 pub trait LuaArg: for<'lua> ToLua<'lua> + Clone + Sync + Send + 'static {}
 
@@ -127,23 +115,15 @@
     }
 }
 
-<<<<<<< HEAD
-impl<A: LuaArg, API: APIProvider<Ctx = Mutex<Lua>>> ScriptHost for RLuaScriptHost<A, API> {
-=======
-unsafe impl<A: LuaArg> Send for RLuaScriptHost<A> {}
-unsafe impl<A: LuaArg> Sync for RLuaScriptHost<A> {}
+// unsafe impl<A: LuaArg> Send for RLuaScriptHost<A> {}
+// unsafe impl<A: LuaArg> Sync for RLuaScriptHost<A> {}
 
 impl<A: LuaArg> ScriptHost for RLuaScriptHost<A> {
->>>>>>> c0eb34e0
     type ScriptContext = Mutex<Lua>;
     type APITarget = Mutex<Lua>;
     type ScriptEvent = LuaEvent<A>;
     type ScriptAsset = LuaFile;
-<<<<<<< HEAD
-    type BevyAPI = LuaBevyAPI;
-=======
     type DocTarget = LuaDocFragment;
->>>>>>> c0eb34e0
 
     fn register_with_app(app: &mut App, stage: impl StageLabel) {
         app.add_priority_event::<Self::ScriptEvent>()
@@ -191,12 +171,7 @@
 
         let mut lua = Mutex::new(lua);
 
-<<<<<<< HEAD
-        Self::BevyAPI::attach_api(&mut lua);
-        API::attach_api(&mut lua);
-=======
         providers.attach_all(&mut lua)?;
->>>>>>> c0eb34e0
 
         Ok(lua)
     }
@@ -216,19 +191,11 @@
                 ctxs.for_each(|(fd, ctx)| {
                     let success = ctx
                         .get_mut()
-<<<<<<< HEAD
-                        .expect("Could not get lock on script context")
-                        .context::<_, Result<(), ScriptError>>(|lua_ctx| {
-                            let globals = lua_ctx.globals();
-                            globals.set("world", LuaWorld{world:Arc::downgrade(&world_arc)})?;
-                            globals.set("entity", LuaEntity::new(fd.entity))?;
-=======
                         .map_err(|e| ScriptError::Other(e.to_string()))
                         .and_then(|ctx| {
                             let globals = ctx.globals();
-                            globals.set("world", world_ptr)?;
-                            globals.set("entity", fd.entity.to_bits())?;
->>>>>>> c0eb34e0
+                            globals.set("world", LuaWorld{world:Arc::downgrade(&world_arc)})?;
+                            globals.set("entity", LuaEntity::new(fd.entity))?;
                             globals.set("script", fd.sid)?;
 
                             // event order is preserved, but scripts can't rely on any temporal
@@ -285,30 +252,4 @@
             },
         );
     }
-<<<<<<< HEAD
-}
-
-impl<A: LuaArg, API: APIProvider<Ctx = Mutex<Lua>>> RLuaScriptHost<A, API> {
-    pub fn register_api_callback<F, Arg, R>(
-        callback_fn_name: &str,
-        callback: F,
-        script: &<Self as ScriptHost>::ScriptContext,
-    ) -> Result<(), ScriptError>
-    where
-        Arg: for<'lua> FromLuaMulti<'lua>,
-        R: for<'lua> ToLuaMulti<'lua>,
-        F: 'static + Send + for<'lua> Fn(Context<'lua>, Arg) -> Result<R, LuaError>,
-    {
-        script
-            .lock()
-            .expect("Could not get lock on script context")
-            .context::<_, Result<(), ScriptError>>(|lua_ctx| {
-                let f = lua_ctx.create_function(callback)?;
-                lua_ctx.globals().set(callback_fn_name, f)?;
-
-                Ok(())
-            })
-    }
-=======
->>>>>>> c0eb34e0
 }