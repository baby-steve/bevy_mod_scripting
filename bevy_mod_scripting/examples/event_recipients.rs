--- conflicted
+++ resolved
@@ -106,13 +106,7 @@
     let handle = server.load::<LuaFile, &str>(path);
     let scripts = (0..2)
         .into_iter()
-<<<<<<< HEAD
         .map(|_| Script::<LuaFile>::new(path.to_string(), handle.clone()))
-=======
-        .map(|_| {
-            Script::<LuaFile>::new::<LuaScriptHost<MyLuaArg>>(path.to_string(), handle.clone())
-        })
->>>>>>> 7362e96d
         .collect();
 
     commands
